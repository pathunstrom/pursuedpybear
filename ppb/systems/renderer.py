import io
import logging
import random

import pygame

<<<<<<< HEAD
from ppb import assets
from ppb import events
from ppb import flags
from ppb.systems.base import System
=======
import ppb.assets as assets
import ppb.events as events
import ppb.flags as flags
from ppb.systemslib import System
>>>>>>> 740e91a9

logger = logging.getLogger(__name__)


DEFAULT_RESOLUTION = 800, 600


class Image(assets.Asset):
    def background_parse(self, data):
        return pygame.image.load(io.BytesIO(data), self.name).convert_alpha()

    def file_missing(self):
        resource = pygame.Surface((70, 70))
        random.seed(str(self.name))
        r = random.randint(65, 255)
        g = random.randint(65, 255)
        b = random.randint(65, 255)
        resource.fill((r, g, b))
        return resource


class Renderer(System):

    def __init__(
        self,
        resolution=DEFAULT_RESOLUTION,
        window_title: str = "PursuedPyBear",
        target_frame_rate: int = 30,
        **kwargs
    ):
        self.resolution = resolution
        self.window = None
        self.window_title = window_title
        self.pixel_ratio = None
        self.resized_images = {}
        self.old_resized_images = {}
        self.render_clock = 0
        self.target_frame_rate = target_frame_rate
        self.target_count = 1 / self.target_frame_rate

    def __enter__(self):
        pygame.init()
        self.window = pygame.display.set_mode(self.resolution)
        pygame.display.set_caption(self.window_title)

    def __exit__(self, exc_type, exc_val, exc_tb):
        pygame.quit()

    def on_idle(self, idle_event: events.Idle, signal):
        self.render_clock += idle_event.time_delta
        if self.render_clock > self.target_count:
            self.pre_render_updates(idle_event.scene)
            signal(events.PreRender())
            signal(events.Render())
            self.render_clock = 0

    def on_render(self, render_event, signal):
        camera = render_event.scene.main_camera
        self.render_background(render_event.scene)

        self.old_resized_images = self.resized_images
        self.resized_images = {}

        for game_object in render_event.scene:
            resource = self.prepare_resource(game_object)
            if resource is None:
                continue
            rectangle = self.prepare_rectangle(resource, game_object, camera)
            self.window.blit(resource, rectangle)
        pygame.display.update()

    def pre_render_updates(self, scene):
        camera = scene.main_camera
        camera.viewport_width, camera.viewport_height = self.resolution
        self.pixel_ratio = camera.pixel_ratio

    def render_background(self, scene):
        self.window.fill(scene.background_color)

    def prepare_resource(self, game_object):
        image = game_object.__image__()
        if image is flags.DoNotRender:
            return None
        if isinstance(image, str):
            logger.warn(f"Using string resources is deprecated, use ppb.Image instead. Got {image!r}")
            image = Image(image)

        source_image = image.load()
        if game_object.size <= 0:
            return None
        resized_image = self.resize_image(source_image, game_object.size)
        rotated_image = self.rotate_image(resized_image, game_object.rotation)
        return rotated_image

    def prepare_rectangle(self, resource, game_object, camera):
        rect = resource.get_rect()
        rect.center = camera.translate_to_viewport(game_object.position)
        return rect

    def resize_image(self, image, game_unit_size):
        # TODO: Pygame specific code To be abstracted somehow.
        key = (image, game_unit_size)
        resized_image = self.old_resized_images.get(key)
        if resized_image is None:
            height = image.get_height()
            width = image.get_width()
            target_resolution = self.target_resolution(width,
                                                       height,
                                                       game_unit_size)
            resized_image = pygame.transform.smoothscale(image,
                                                         target_resolution)
        self.resized_images[key] = resized_image
        return resized_image

    def rotate_image(self, image, rotation):
        """Rotates image clockwise {rotation} degrees."""
        return pygame.transform.rotate(image, rotation)

    def target_resolution(self, width, height, game_unit_size):
        values = [width, height]
        short_side_index = width > height
        target = self.pixel_ratio * game_unit_size
        ratio = values[short_side_index] / target
        return tuple(round(value / ratio) for value in values)<|MERGE_RESOLUTION|>--- conflicted
+++ resolved
@@ -4,17 +4,10 @@
 
 import pygame
 
-<<<<<<< HEAD
-from ppb import assets
-from ppb import events
-from ppb import flags
-from ppb.systems.base import System
-=======
 import ppb.assets as assets
 import ppb.events as events
 import ppb.flags as flags
 from ppb.systemslib import System
->>>>>>> 740e91a9
 
 logger = logging.getLogger(__name__)
 
